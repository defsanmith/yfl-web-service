--- conflicted
+++ resolved
@@ -33,22 +33,26 @@
 ### Installation
 
 1. Clone the repository:
+
 ```bash
 git clone <repository-url>
 cd yfl-web-service
 ```
 
 2. Install dependencies:
+
 ```bash
 npm install
 ```
 
 3. Set up environment variables:
+
 ```bash
 cp .env.example .env
 ```
 
 Edit `.env` with your configuration:
+
 - `DATABASE_URL`: PostgreSQL connection string
 - `NEXTAUTH_SECRET`: Generate with `openssl rand -base64 32`
 - `NEXTAUTH_URL`: Your app URL (e.g., `http://localhost:3000`)
@@ -117,12 +121,14 @@
 ### Manual Deployment
 
 1. **Provision a PostgreSQL database**:
+
    - [Vercel Postgres](https://vercel.com/docs/storage/vercel-postgres) (recommended)
    - [Neon](https://neon.tech) (serverless)
    - [Supabase](https://supabase.com)
    - [Railway](https://railway.app)
 
 2. **Deploy to Vercel**:
+
    ```bash
    # Install Vercel CLI
    npm i -g vercel
@@ -132,6 +138,7 @@
    ```
 
 3. **Set environment variables** in Vercel Dashboard:
+
    - See `.env.example` for required variables
    - Generate `NEXTAUTH_SECRET` with `openssl rand -base64 32`
    - Add `?sslmode=require` to `DATABASE_URL` for production
@@ -255,19 +262,12 @@
 ## Support
 
 For questions or issues:
+
 - Check the [documentation](docs/)
 - Open an issue on GitHub
 - Contact the development team
 
 ---
 
-<<<<<<< HEAD
-Check out our [Next.js deployment documentation](https://nextjs.org/docs/app/building-your-application/deploying) for more details.
-
-```
-
-```
-=======
 **Maintained by**: YFL Development Team  
-**Last Updated**: November 2025
->>>>>>> 92f9608d
+**Last Updated**: November 2025