--- conflicted
+++ resolved
@@ -25,12 +25,8 @@
       .optional()
       .nullable(),
     dueDate: z.string().min(1, "Due date is required"),
-<<<<<<< HEAD
-    releaseDate: z.string().min(1, "Release date is required"),
-=======
-    dataReleaseDate: z.string().optional().nullable(),
+    dataReleaseDate: z.string().min(1, "Release date is required"),
     actualValue: z.string().optional().nullable(),
->>>>>>> 92f9608d
     organizationId: z.string().cuid("Invalid organization ID"),
     categoryId: z.string().cuid("Invalid category ID").optional().nullable(),
     // For categorical forecasts only
@@ -68,16 +64,6 @@
   )
   .refine(
     (data) => {
-<<<<<<< HEAD
-      // Due date must be before or equal to release date
-      const releaseDate = new Date(data.releaseDate);
-      const dueDate = new Date(data.dueDate);
-      return dueDate <= releaseDate;
-    },
-    {
-      message: "Due date must be before or equal to release date",
-      path: ["dueDate"],
-=======
       // If type is CONTINUOUS, dataType must be provided
       if (data.type === ForecastType.CONTINUOUS) {
         return !!data.dataType;
@@ -115,7 +101,6 @@
     {
       message: "Data release date must be on or after the due date",
       path: ["dataReleaseDate"],
->>>>>>> 92f9608d
     }
   );
 
@@ -144,13 +129,9 @@
       .optional()
       .nullable(),
     dueDate: z.string().min(1, "Due date is required"),
-<<<<<<< HEAD
-    releaseDate: z.string().min(1, "Release date is required"),
-=======
-    dataReleaseDate: z.string().optional().nullable(),
+    dataReleaseDate: z.string().min(1, "Release date is required"),
     actualValue: z.string().optional().nullable(),
     categoryId: z.string().cuid("Invalid category ID").optional().nullable(),
->>>>>>> 92f9608d
     options: z
       .array(z.string().min(1, "Option cannot be empty"))
       .min(2, "Categorical forecasts require at least 2 options")
@@ -183,16 +164,6 @@
   )
   .refine(
     (data) => {
-<<<<<<< HEAD
-      // Due date must be before or equal to release date
-      const releaseDate = new Date(data.releaseDate);
-      const dueDate = new Date(data.dueDate);
-      return dueDate <= releaseDate;
-    },
-    {
-      message: "Due date must be before or equal to release date",
-      path: ["dueDate"],
-=======
       // If type is CONTINUOUS, dataType must be provided
       if (data.type === ForecastType.CONTINUOUS) {
         return !!data.dataType;
@@ -230,7 +201,6 @@
     {
       message: "Data release date must be on or after the due date",
       path: ["dataReleaseDate"],
->>>>>>> 92f9608d
     }
   );
 
