"use server";

import Router from "@/constants/router";
import { Role } from "@/generated/prisma";
import { requireRole } from "@/lib/guards";
import {
  ActionState,
  createErrorState,
  extractFormData,
  formDataToString,
  validateFormData,
} from "@/lib/server-action-utils";
import { createForecastSchema } from "@/schemas/forecasts";
import { createForecast, validateForecastCreation } from "@/services/forecasts";
import { revalidatePath } from "next/cache";
import { redirect } from "next/navigation";

type ForecastFormData = {
  title: string;
  description: string | null;
  type: string;
  dataType: string | null;
  dueDate: string;
<<<<<<< HEAD
  releaseDate: string;
=======
  dataReleaseDate: string | null;
  categoryId: string | null;
>>>>>>> 92f9608d
  options: string[];
};

export async function createForecastAction(
  orgId: string,
  prevState: ActionState<ForecastFormData> | undefined,
  formData: FormData
): Promise<ActionState<ForecastFormData>> {
  // 1. Verify permissions (super admin or org admin)
  await requireRole([Role.SUPER_ADMIN, Role.ORG_ADMIN]);

  // 2. Extract form data
  const rawData = extractFormData(formData, [
    "title",
    "description",
    "type",
    "dataType",
    "dueDate",
<<<<<<< HEAD
    "releaseDate",
=======
    "dataReleaseDate",
    "categoryId",
>>>>>>> 92f9608d
  ]);

  // Handle options array for categorical forecasts
  const optionsData = formData.getAll("options");
  const options =
    optionsData.length > 0
      ? optionsData.map((opt) => opt.toString()).filter((opt) => opt.trim())
      : undefined;

  const dataToValidate = {
    ...rawData,
    organizationId: orgId,
    options,
  };

  // 3. Validate schema
  const validation = validateFormData(createForecastSchema, dataToValidate);
  if (!validation.success) {
    return createErrorState(validation.errors, {
      title: formDataToString(rawData.title),
      description: formDataToString(rawData.description) || null,
      type: formDataToString(rawData.type),
      dataType: formDataToString(rawData.dataType) || null,
      dueDate: formDataToString(rawData.dueDate),
<<<<<<< HEAD
      releaseDate: formDataToString(rawData.releaseDate),
=======
      dataReleaseDate: formDataToString(rawData.dataReleaseDate) || null,
      categoryId: formDataToString(rawData.categoryId) || null,
>>>>>>> 92f9608d
      options: options || [],
    });
  }

  // 4. Validate business rules
  const businessValidation = await validateForecastCreation(validation.data);
  if (!businessValidation.valid) {
    return createErrorState(businessValidation.errors, {
      title: validation.data.title,
      description: validation.data.description || null,
      type: validation.data.type,
      dataType: validation.data.dataType || null,
      dueDate: validation.data.dueDate,
<<<<<<< HEAD
      releaseDate: validation.data.releaseDate,
=======
      dataReleaseDate: validation.data.dataReleaseDate || null,
      categoryId: validation.data.categoryId || null,
>>>>>>> 92f9608d
      options: validation.data.options || [],
    });
  }

  // 5. Perform operation
  const forecast = await createForecast(validation.data);

  // 6. Revalidate cache
  revalidatePath(Router.organizationForecasts(orgId));

  // 7. Redirect (throws NEXT_REDIRECT - this is normal!)
  redirect(Router.forecastDetail(orgId, forecast.id));
}<|MERGE_RESOLUTION|>--- conflicted
+++ resolved
@@ -21,12 +21,8 @@
   type: string;
   dataType: string | null;
   dueDate: string;
-<<<<<<< HEAD
-  releaseDate: string;
-=======
   dataReleaseDate: string | null;
   categoryId: string | null;
->>>>>>> 92f9608d
   options: string[];
 };
 
@@ -45,12 +41,8 @@
     "type",
     "dataType",
     "dueDate",
-<<<<<<< HEAD
-    "releaseDate",
-=======
     "dataReleaseDate",
     "categoryId",
->>>>>>> 92f9608d
   ]);
 
   // Handle options array for categorical forecasts
@@ -75,12 +67,8 @@
       type: formDataToString(rawData.type),
       dataType: formDataToString(rawData.dataType) || null,
       dueDate: formDataToString(rawData.dueDate),
-<<<<<<< HEAD
-      releaseDate: formDataToString(rawData.releaseDate),
-=======
       dataReleaseDate: formDataToString(rawData.dataReleaseDate) || null,
       categoryId: formDataToString(rawData.categoryId) || null,
->>>>>>> 92f9608d
       options: options || [],
     });
   }
@@ -94,12 +82,8 @@
       type: validation.data.type,
       dataType: validation.data.dataType || null,
       dueDate: validation.data.dueDate,
-<<<<<<< HEAD
-      releaseDate: validation.data.releaseDate,
-=======
       dataReleaseDate: validation.data.dataReleaseDate || null,
       categoryId: validation.data.categoryId || null,
->>>>>>> 92f9608d
       options: validation.data.options || [],
     });
   }
