import { ForecastType, Prisma } from "@/generated/prisma";
import prisma from "@/lib/prisma";
import type {
  CreateForecastInput,
  SetActualValueInput,
  UpdateForecastInput,
} from "@/schemas/forecasts";
<<<<<<< HEAD
import { PredictionMetricsService } from "./prediction-metrics";
=======
import slugify from "slugify";


/** 
 * Generate a URL-friendly slug from a forecast title
 */
export function baseSlug(title: string) {
  return slugify(title, { lower: true, strict: true, trim: true });
}

async function getUniqueForecastSlug(title: string, organizationId: string) {
  const base = baseSlug(title) || "forecast";
  let slug = base;
  let n = 1;

  // If you have the compound unique index above, use findFirst with both fields
  // Loop until no conflict for this org
  while (true) {
    const conflict = await prisma.forecast.findFirst({
      where: { organizationId, slug },
      select: { id: true },
    });
    if (!conflict) return slug;
    n += 1;
    slug = `${base}-${n}`;
  }
}
>>>>>>> 110dedb9

/**
 * Get a forecast by ID
 */
export async function getForecastById(id: string) {
  return await prisma.forecast.findUnique({
    where: { id },
    include: {
      organization: {
        select: { id: true, name: true },
      },
      category: {
        select: { id: true, name: true, color: true },
      },
    },
  });
}

/**
 * Get all forecasts for an organization with pagination, search, and filtering
 */
export async function getForecasts({
  organizationId,
  userId,
  page = 1,
  limit = 10,
  search,
  type,
  sortBy = "createdAt",
  sortOrder = "desc",
}: {
  organizationId: string;
  userId?: string;
  page?: number;
  limit?: number;
  search?: string;
  type?: ForecastType;
  sortBy?: string;
  sortOrder?: "asc" | "desc";
}) {
  const skip = (page - 1) * limit;

  // Build where clause
  const where: Prisma.ForecastWhereInput = {
    organizationId,
    ...(userId && { userId }),
    ...(type && { type }),
    ...(search && {
      title: {
        contains: search,
        mode: "insensitive",
      },
    }),
  };

  // Build order by clause
  const orderBy: Prisma.ForecastOrderByWithRelationInput = {
    [sortBy]: sortOrder,
  };

  const [forecasts, total] = await Promise.all([
    prisma.forecast.findMany({
      where,
      orderBy,
      skip,
      take: limit,
      include: {
        organization: {
          select: { id: true, name: true },
        },
        category: {
          select: { id: true, name: true, color: true },
        },
      },
    }),
    prisma.forecast.count({ where }),
  ]);

  return {
    forecasts,
    total,
    page,
    limit,
    totalPages: Math.ceil(total / limit),
  };
}

/**
 * Create a new forecast
 */
export async function createForecast(data: CreateForecastInput) {
<<<<<<< HEAD
  const forecast = await prisma.forecast.create({
=======
  const slug = await getUniqueForecastSlug(data.title, data.organizationId);

  return await prisma.forecast.create({
>>>>>>> 110dedb9
    data: {
      title: data.title,
      slug,
      description: data.description,
      type: data.type,
      dataType: data.dataType,
      dueDate: new Date(data.dueDate),
      dataReleaseDate: data.dataReleaseDate
        ? new Date(data.dataReleaseDate)
        : null,
      actualValue: data.actualValue,
      organizationId: data.organizationId,
      categoryId: data.categoryId,
      options: data.options || undefined,
    },
    include: {
      organization: {
        select: { id: true, name: true },
      },
      category: {
        select: { id: true, name: true, color: true },
      },
    },
  });

  // If actualValue is provided, recalculate metrics for all predictions
  if (data.actualValue) {
    await PredictionMetricsService.recalculateMetricsForForecast(forecast.id);
  }

  return forecast;
}

/**
 * Update a forecast
 */
export async function updateForecast(data: UpdateForecastInput) {
  // Get the current forecast to check if actualValue changed
  const currentForecast = await prisma.forecast.findUnique({
    where: { id: data.id },
    select: { actualValue: true },
  });

  const forecast = await prisma.forecast.update({
    where: { id: data.id },
    data: {
      title: data.title,
      description: data.description,
      type: data.type,
      dataType: data.dataType,
      dueDate: new Date(data.dueDate),
      dataReleaseDate: data.dataReleaseDate
        ? new Date(data.dataReleaseDate)
        : null,
      actualValue: data.actualValue,
      categoryId: data.categoryId,
      options: data.options || undefined,
    },
    include: {
      organization: {
        select: { id: true, name: true },
      },
      category: {
        select: { id: true, name: true, color: true },
      },
    },
  });

  // If actualValue changed, recalculate metrics for all predictions
  if (currentForecast?.actualValue !== data.actualValue) {
    await PredictionMetricsService.recalculateMetricsForForecast(data.id);
  }

  return forecast;
}

/**
 * Set the actual value for a forecast
 * If the actual value is set before the due date or data release date,
 * both dates are automatically updated to the current time
 */
export async function setActualValue(data: SetActualValueInput) {
  const now = new Date();

  // Get the current forecast
  const currentForecast = await prisma.forecast.findUnique({
    where: { id: data.id },
    select: { dueDate: true, dataReleaseDate: true },
  });

  if (!currentForecast) {
    throw new Error("Forecast not found");
  }

  // Check if we need to update dates
  const needsDateUpdate =
    now < currentForecast.dueDate ||
    (currentForecast.dataReleaseDate && now < currentForecast.dataReleaseDate);

  const forecast = await prisma.forecast.update({
    where: { id: data.id },
    data: {
      actualValue: data.actualValue,
      // Update dates if actual value is set before due date or data release date
      ...(needsDateUpdate && {
        dueDate: now,
        dataReleaseDate: now,
      }),
    },
    include: {
      organization: {
        select: { id: true, name: true },
      },
      category: {
        select: { id: true, name: true, color: true },
      },
    },
  });

  // Recalculate metrics for all predictions
  await PredictionMetricsService.recalculateMetricsForForecast(data.id);

  return forecast;
}

/**
 * Delete a forecast
 */
export async function deleteForecast(id: string) {
  return await prisma.forecast.delete({
    where: { id },
  });
}

/**
 * Get upcoming forecasts for a user's organization
 * Returns forecasts with dueDate in the future, ordered by dueDate ascending
 */
export async function getUpcomingForecastsForUser({
  organizationId,
  userId,
  limit = 10,
}: {
  organizationId: string;
  userId: string;
  limit?: number;
}) {
  const now = new Date();

  return prisma.forecast.findMany({
    where: {
      organizationId,
      dueDate: { gte: now },
    },
    orderBy: { dueDate: "asc" },
    take: limit,
    include: {
      organization: { select: { id: true, name: true } },
      category: { select: { id: true, name: true, color: true } },
      predictions: {
        where: { userId }, // only this user's prediction
        select: { id: true, userId: true, value: true },
      },
    },
  });
}

/**
 * Check if a forecast title exists within an organization (case-insensitive)
 * @param title - Forecast title to check
 * @param organizationId - Organization ID
 * @param excludeId - Optional forecast ID to exclude (for updates)
 */
export async function forecastTitleExists(
  title: string,
  organizationId: string,
  excludeId?: string
) {
  const forecast = await prisma.forecast.findFirst({
    where: {
      title: { equals: title, mode: "insensitive" },
      organizationId,
      ...(excludeId && { id: { not: excludeId } }),
    },
  });
  return !!forecast;
}

/**
 * Validate forecast creation business rules
 */
export async function validateForecastCreation(
  data: CreateForecastInput
): Promise<
  { valid: true } | { valid: false; errors: Record<string, string[]> }
> {
  const errors: Record<string, string[]> = {};

  // Check if title already exists in organization
  const titleExists = await forecastTitleExists(
    data.title,
    data.organizationId
  );
  if (titleExists) {
    errors.title = [
      "A forecast with this title already exists in this organization",
    ];
  }

  // Validate due date is in the future
  const dueDate = new Date(data.dueDate);
  if (dueDate <= new Date()) {
    errors.dueDate = ["Due date must be in the future"];
  }

  if (Object.keys(errors).length > 0) {
    return { valid: false, errors };
  }

  return { valid: true };
}

/**
 * Validate forecast update business rules
 */
export async function validateForecastUpdate(
  data: UpdateForecastInput
): Promise<
  { valid: true } | { valid: false; errors: Record<string, string[]> }
> {
  const errors: Record<string, string[]> = {};

  // Get current forecast
  const currentForecast = await getForecastById(data.id);
  if (!currentForecast) {
    errors._form = ["Forecast not found"];
    return { valid: false, errors };
  }

  // Check if title already exists (excluding current forecast)
  const titleExists = await forecastTitleExists(
    data.title,
    currentForecast.organizationId,
    data.id
  );
  if (titleExists) {
    errors.title = [
      "A forecast with this title already exists in this organization",
    ];
  }

  // Validate due date is in the future
  const dueDate = new Date(data.dueDate);
  if (dueDate <= new Date()) {
    errors.dueDate = ["Due date must be in the future"];
  }

  if (Object.keys(errors).length > 0) {
    return { valid: false, errors };
  }

  return { valid: true };
}<|MERGE_RESOLUTION|>--- conflicted
+++ resolved
@@ -5,37 +5,7 @@
   SetActualValueInput,
   UpdateForecastInput,
 } from "@/schemas/forecasts";
-<<<<<<< HEAD
 import { PredictionMetricsService } from "./prediction-metrics";
-=======
-import slugify from "slugify";
-
-
-/** 
- * Generate a URL-friendly slug from a forecast title
- */
-export function baseSlug(title: string) {
-  return slugify(title, { lower: true, strict: true, trim: true });
-}
-
-async function getUniqueForecastSlug(title: string, organizationId: string) {
-  const base = baseSlug(title) || "forecast";
-  let slug = base;
-  let n = 1;
-
-  // If you have the compound unique index above, use findFirst with both fields
-  // Loop until no conflict for this org
-  while (true) {
-    const conflict = await prisma.forecast.findFirst({
-      where: { organizationId, slug },
-      select: { id: true },
-    });
-    if (!conflict) return slug;
-    n += 1;
-    slug = `${base}-${n}`;
-  }
-}
->>>>>>> 110dedb9
 
 /**
  * Get a forecast by ID
@@ -127,16 +97,9 @@
  * Create a new forecast
  */
 export async function createForecast(data: CreateForecastInput) {
-<<<<<<< HEAD
   const forecast = await prisma.forecast.create({
-=======
-  const slug = await getUniqueForecastSlug(data.title, data.organizationId);
-
-  return await prisma.forecast.create({
->>>>>>> 110dedb9
     data: {
       title: data.title,
-      slug,
       description: data.description,
       type: data.type,
       dataType: data.dataType,
