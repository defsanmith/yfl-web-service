"use client";

import { createForecastAction as orgAdminCreateAction } from "@/app/(protected)/(org-admin)/forecasts/actions";
import { createForecastAction as superAdminCreateAction } from "@/app/(protected)/(super-admin)/orgs/[orgId]/forecasts/actions";
import { Button } from "@/components/ui/button";
import { DateTimePicker } from "@/components/ui/datetime-picker";
import {
  Dialog,
  DialogContent,
  DialogDescription,
  DialogHeader,
  DialogTitle,
} from "@/components/ui/dialog";
import { Input } from "@/components/ui/input";
import { Label } from "@/components/ui/label";
import {
  Select,
  SelectContent,
  SelectItem,
  SelectTrigger,
  SelectValue,
} from "@/components/ui/select";
<<<<<<< HEAD
import { Separator } from "@/components/ui/separator";
import { Textarea } from "@/components/ui/textarea";
import { ForecastType } from "@/generated/prisma";
import { AlertCircle, Calendar, Info, Plus, Settings, X } from "lucide-react";
=======
import { DataType, ForecastType } from "@/generated/prisma";
import { Plus, X } from "lucide-react";
>>>>>>> 92f9608d
import { useActionState, useState } from "react";

type Category = {
  id: string;
  name: string;
  color: string | null;
};

type CreateForecastModalProps = {
  orgId: string;
  orgName: string;
  open: boolean;
  onOpenChange: (open: boolean) => void;
  /** Whether this is for org admin context (if true, orgId is ignored) */
  isOrgAdmin?: boolean;
  /** Available categories for the organization */
  categories?: Category[];
};

export default function CreateForecastModal({
  orgId,
  orgName,
  open,
  onOpenChange,
  isOrgAdmin = false,
  categories = [],
}: CreateForecastModalProps) {
  // Use different action based on context
  const [state, formAction, isPending] = useActionState(
    isOrgAdmin
      ? orgAdminCreateAction
      : superAdminCreateAction.bind(null, orgId),
    undefined
  );

  const [selectedType, setSelectedType] = useState<ForecastType>(
    state?.data?.type
      ? (state.data.type as ForecastType)
      : ForecastType.CONTINUOUS
  );

  const [selectedDataType, setSelectedDataType] = useState<DataType | "">(
    (state?.data?.dataType as DataType) || ""
  );

  const [options, setOptions] = useState<string[]>(state?.data?.options || []);

  const [newOption, setNewOption] = useState("");

  const [dueDate, setDueDate] = useState<Date | undefined>(
    state?.data?.dueDate ? new Date(state.data.dueDate) : undefined
  );

<<<<<<< HEAD
  const [releaseDate, setReleaseDate] = useState<Date | undefined>(
    state?.data?.releaseDate ? new Date(state.data.releaseDate) : undefined
=======
  const [dataReleaseDate, setDataReleaseDate] = useState<Date | undefined>(
    state?.data?.dataReleaseDate
      ? new Date(state.data.dataReleaseDate)
      : undefined
>>>>>>> 92f9608d
  );

  // Handler to change type and clear options if switching away from CATEGORICAL
  const handleTypeChange = (value: ForecastType) => {
    setSelectedType(value);
    // Clear options if switching away from CATEGORICAL
    if (value !== ForecastType.CATEGORICAL) {
      setOptions([]);
      setNewOption("");
    }
    // Clear dataType if switching away from CONTINUOUS
    if (value !== ForecastType.CONTINUOUS) {
      setSelectedDataType("");
    }
  };

  const addOption = () => {
    if (newOption.trim()) {
      const trimmedOption = newOption.trim();
      // Check for duplicates
      if (!options.includes(trimmedOption)) {
        setOptions([...options, trimmedOption]);
      }
      setNewOption("");
    }
  };

  const removeOption = (index: number) => {
    setOptions(options.filter((_, i) => i !== index));
  };

  return (
    <Dialog open={open} onOpenChange={onOpenChange}>
      <DialogContent className="max-h-[90vh] w-full overflow-y-auto">
        <DialogHeader>
          <DialogTitle className="text-2xl">Create New Forecast</DialogTitle>
          <DialogDescription className="text-base">
            Create a new forecast for{" "}
            <span className="font-medium text-foreground">{orgName}</span>
          </DialogDescription>
        </DialogHeader>

        <Separator className="my-2" />

        <form action={formAction} className="space-y-6">
          {state?.errors?._form && (
            <div className="flex items-start gap-3 rounded-lg bg-destructive/10 border border-destructive/20 p-4 text-sm text-destructive">
              <AlertCircle className="h-5 w-5 flex-shrink-0 mt-0.5" />
              <div>{state.errors._form.join(", ")}</div>
            </div>
          )}

          {/* Basic Information Section */}
          <div className="space-y-5">
            <div className="space-y-2">
              <h3 className="text-sm font-semibold text-foreground flex items-center gap-2">
                <Info className="h-4 w-4" />
                Basic Information
              </h3>
              <Separator />
            </div>

            {/* Title */}
            <div className="space-y-2">
              <Label htmlFor="title" className="text-sm font-medium">
                Forecast Title <span className="text-destructive">*</span>
              </Label>
              <Input
                id="title"
                name="title"
                defaultValue={state?.data?.title || ""}
                placeholder="e.g., Will we exceed Q1 revenue targets?"
                aria-invalid={!!state?.errors?.title}
                disabled={isPending}
                className="text-base"
              />
              {state?.errors?.title && (
                <p className="text-sm text-destructive flex items-center gap-1.5">
                  <AlertCircle className="h-3.5 w-3.5" />
                  {state.errors.title.join(", ")}
                </p>
              )}
            </div>

            {/* Description */}
            <div className="space-y-2">
              <Label htmlFor="description" className="text-sm font-medium">
                Description{" "}
                <span className="text-muted-foreground text-xs">
                  (optional)
                </span>
              </Label>
              <Textarea
                id="description"
                name="description"
                defaultValue={state?.data?.description || ""}
                placeholder="Provide additional context or details about this forecast..."
                aria-invalid={!!state?.errors?.description}
                disabled={isPending}
                className="min-h-[100px] resize-none"
              />
              {state?.errors?.description && (
                <p className="text-sm text-destructive flex items-center gap-1.5">
                  <AlertCircle className="h-3.5 w-3.5" />
                  {state.errors.description.join(", ")}
                </p>
              )}
            </div>
          </div>

<<<<<<< HEAD
          {/* Forecast Configuration Section */}
          <div className="space-y-5">
=======
          {/* Data Type - Only for Continuous */}
          {selectedType === ForecastType.CONTINUOUS && (
            <div className="space-y-2">
              <Label htmlFor="dataType">
                Data Type <span className="text-destructive">*</span>
              </Label>
              <Select
                name="dataType"
                value={selectedDataType}
                onValueChange={(value) =>
                  setSelectedDataType(value as DataType)
                }
                disabled={isPending}
              >
                <SelectTrigger aria-invalid={!!state?.errors?.dataType}>
                  <SelectValue placeholder="Select data type" />
                </SelectTrigger>
                <SelectContent>
                  <SelectItem value={DataType.NUMBER}>Number</SelectItem>
                  <SelectItem value={DataType.CURRENCY}>Currency</SelectItem>
                  <SelectItem value={DataType.PERCENT}>Percent</SelectItem>
                  <SelectItem value={DataType.DECIMAL}>Decimal</SelectItem>
                  <SelectItem value={DataType.INTEGER}>Integer</SelectItem>
                </SelectContent>
              </Select>
              {state?.errors?.dataType && (
                <p className="text-sm text-destructive">
                  {state.errors.dataType.join(", ")}
                </p>
              )}
              <p className="text-sm text-muted-foreground">
                Specify the type of numerical data for proper formatting
              </p>
            </div>
          )}

          {/* Category */}
          {categories.length > 0 && (
            <div className="space-y-2">
              <Label htmlFor="categoryId">Category</Label>
              <Select name="categoryId" disabled={isPending}>
                <SelectTrigger aria-invalid={!!state?.errors?.categoryId}>
                  <SelectValue placeholder="Select a category (optional)" />
                </SelectTrigger>
                <SelectContent>
                  <SelectItem value="">No category</SelectItem>
                  {categories.map((category) => (
                    <SelectItem key={category.id} value={category.id}>
                      <div className="flex items-center gap-2">
                        {category.color && (
                          <div
                            className="h-3 w-3 rounded-full"
                            style={{ backgroundColor: category.color }}
                          />
                        )}
                        {category.name}
                      </div>
                    </SelectItem>
                  ))}
                </SelectContent>
              </Select>
              {state?.errors?.categoryId && (
                <p className="text-sm text-destructive">
                  {state.errors.categoryId.join(", ")}
                </p>
              )}
            </div>
          )}

          {/* Categorical Options */}
          {selectedType === ForecastType.CATEGORICAL && (
>>>>>>> 92f9608d
            <div className="space-y-2">
              <h3 className="text-sm font-semibold text-foreground flex items-center gap-2">
                <Settings className="h-4 w-4" />
                Forecast Configuration
              </h3>
              <Separator />
            </div>

            {/* Type */}
            <div className="space-y-2">
              <Label htmlFor="type" className="text-sm font-medium">
                Forecast Type <span className="text-destructive">*</span>
              </Label>
              <Select
                name="type"
                value={selectedType}
                onValueChange={(value) =>
                  handleTypeChange(value as ForecastType)
                }
                disabled={isPending}
              >
                <SelectTrigger
                  aria-invalid={!!state?.errors?.type}
                  className="text-sm"
                >
                  <SelectValue placeholder="Select forecast type" />
                </SelectTrigger>
                <SelectContent>
                  <SelectItem value={ForecastType.BINARY}>Binary</SelectItem>
                  <SelectItem value={ForecastType.CONTINUOUS}>
                    Continuous
                  </SelectItem>
                  <SelectItem value={ForecastType.CATEGORICAL}>
                    Categorical
                  </SelectItem>
                </SelectContent>
              </Select>
              {state?.errors?.type && (
                <p className="text-sm text-destructive flex items-center gap-1.5">
                  <AlertCircle className="h-3.5 w-3.5" />
                  {state.errors.type.join(", ")}
                </p>
              )}
              <div className="rounded-md bg-muted/50 p-3 text-sm text-muted-foreground">
                {selectedType === ForecastType.BINARY &&
                  "📊 Participants will predict True or False outcomes"}
                {selectedType === ForecastType.CONTINUOUS &&
                  "📈 Participants will provide numerical predictions"}
                {selectedType === ForecastType.CATEGORICAL &&
                  "📋 Participants will choose from predefined options"}
              </div>
            </div>

            {/* Categorical Options */}
            {selectedType === ForecastType.CATEGORICAL && (
              <div className="space-y-3 rounded-lg border bg-muted/30 p-4">
                <Label className="text-sm font-medium">
                  Categorical Options{" "}
                  <span className="text-destructive">*</span>
                </Label>
                <div className="space-y-2">
                  {options.map((option, index) => (
                    <div
                      key={`${option}-${index}`}
                      className="flex items-center gap-2"
                    >
                      <div className="flex items-center gap-2 flex-1 rounded-md border bg-background px-3 py-2">
                        <span className="text-muted-foreground text-xs font-medium w-6">
                          {index + 1}.
                        </span>
                        <Input
                          name="options"
                          value={option}
                          readOnly
                          disabled={isPending}
                          className="border-0 shadow-none p-0 h-auto focus-visible:ring-0"
                        />
                      </div>
                      <Button
                        type="button"
                        variant="ghost"
                        size="icon"
                        onClick={() => removeOption(index)}
                        disabled={isPending}
                        className="hover:bg-destructive/10 hover:text-destructive"
                      >
                        <X className="h-4 w-4" />
                      </Button>
                    </div>
                  ))}
                  <div className="flex items-center gap-2 pt-2">
                    <Input
                      value={newOption}
                      onChange={(e) => setNewOption(e.target.value)}
                      placeholder="Type a new option and press Enter or click +"
                      onKeyDown={(e) => {
                        if (e.key === "Enter") {
                          e.preventDefault();
                          addOption();
                        }
                      }}
                      disabled={isPending}
                      className="text-base"
                    />
                    <Button
                      type="button"
                      variant="secondary"
                      size="icon"
                      onClick={addOption}
                      disabled={isPending}
                    >
                      <Plus className="h-4 w-4" />
                    </Button>
                  </div>
                </div>
                {state?.errors?.options && (
                  <p className="text-sm text-destructive flex items-center gap-1.5">
                    <AlertCircle className="h-3.5 w-3.5" />
                    {state.errors.options.join(", ")}
                  </p>
                )}
                <p className="text-xs text-muted-foreground">
                  💡 Add at least 2 options. Each option should be clear and
                  distinct.
                </p>
              </div>
            )}
          </div>

          {/* Schedule Section */}
          <div className="space-y-5">
            <div className="space-y-2">
              <h3 className="text-sm font-semibold text-foreground flex items-center gap-2">
                <Calendar className="h-4 w-4" />
                Schedule
              </h3>
              <Separator />
            </div>

            {/* Release Date */}
            <div className="space-y-2">
              <Label htmlFor="releaseDate" className="text-sm font-medium">
                Release Date & Time <span className="text-destructive">*</span>
              </Label>
              <DateTimePicker
                date={releaseDate}
                onSelect={setReleaseDate}
                placeholder="Select when the outcome will be known"
                disabled={isPending}
              />
              {/* Hidden input to submit the datetime value */}
              <input
                type="hidden"
                name="releaseDate"
                value={releaseDate ? releaseDate.toISOString() : ""}
              />
              {state?.errors?.releaseDate && (
                <p className="text-sm text-destructive flex items-center gap-1.5">
                  <AlertCircle className="h-3.5 w-3.5" />
                  {state.errors.releaseDate.join(", ")}
                </p>
              )}
              <p className="text-xs text-muted-foreground">
                When the actual data/event will be released (e.g., Q3 earnings
                announcement date)
              </p>
            </div>

<<<<<<< HEAD
            {/* Due Date */}
            <div className="space-y-2">
              <Label htmlFor="dueDate" className="text-sm font-medium">
                Due Date & Time<span className="text-destructive">*</span>
              </Label>
              <DateTimePicker
                date={dueDate}
                onSelect={setDueDate}
                placeholder="Select when this forecast is due"
                disabled={isPending}
              />
              {/* Hidden input to submit the datetime value */}
              <input
                type="hidden"
                name="dueDate"
                value={dueDate ? dueDate.toISOString() : ""}
              />
              {state?.errors?.dueDate && (
                <p className="text-sm text-destructive flex items-center gap-1.5">
                  <AlertCircle className="h-3.5 w-3.5" />
                  {state.errors.dueDate.join(", ")}
                </p>
              )}
              <p className="text-xs text-muted-foreground">
                When predictions close (must be before or same as release date)
=======
          {/* Due Date */}
          <div className="space-y-2">
            <Label htmlFor="dueDate">
              Due Date & Time <span className="text-destructive">*</span>
            </Label>
            <DateTimePicker
              date={dueDate}
              onSelect={setDueDate}
              placeholder="Select due date and time"
              disabled={isPending}
            />
            {/* Hidden input to submit the datetime value */}
            <input
              type="hidden"
              name="dueDate"
              value={dueDate ? dueDate.toISOString() : ""}
            />
            {state?.errors?.dueDate && (
              <p className="text-sm text-destructive">
                {state.errors.dueDate.join(", ")}
>>>>>>> 92f9608d
              </p>
            </div>
          </div>

<<<<<<< HEAD
          <Separator className="my-4" />
=======
          {/* Data Release Date */}
          <div className="space-y-2">
            <Label htmlFor="dataReleaseDate">Data Release Date & Time</Label>
            <DateTimePicker
              date={dataReleaseDate}
              onSelect={setDataReleaseDate}
              placeholder="Select data release date and time (optional)"
              disabled={isPending}
            />
            {/* Hidden input to submit the datetime value */}
            <input
              type="hidden"
              name="dataReleaseDate"
              value={dataReleaseDate ? dataReleaseDate.toISOString() : ""}
            />
            {state?.errors?.dataReleaseDate && (
              <p className="text-sm text-destructive">
                {state.errors.dataReleaseDate.join(", ")}
              </p>
            )}
            <p className="text-sm text-muted-foreground">
              When the actual data will be released (must be on or after due
              date)
            </p>
          </div>
>>>>>>> 92f9608d

          {/* Actions */}
          <div className="flex items-center justify-end gap-3 pt-2">
            <Button
              type="button"
              variant="outline"
              onClick={() => onOpenChange(false)}
              disabled={isPending}
              size="lg"
            >
              Cancel
            </Button>
            <Button type="submit" disabled={isPending} size="lg">
              {isPending ? "Creating..." : "Create Forecast"}
            </Button>
          </div>
        </form>
      </DialogContent>
    </Dialog>
  );
}<|MERGE_RESOLUTION|>--- conflicted
+++ resolved
@@ -20,15 +20,10 @@
   SelectTrigger,
   SelectValue,
 } from "@/components/ui/select";
-<<<<<<< HEAD
 import { Separator } from "@/components/ui/separator";
 import { Textarea } from "@/components/ui/textarea";
-import { ForecastType } from "@/generated/prisma";
+import { DataType, ForecastType } from "@/generated/prisma";
 import { AlertCircle, Calendar, Info, Plus, Settings, X } from "lucide-react";
-=======
-import { DataType, ForecastType } from "@/generated/prisma";
-import { Plus, X } from "lucide-react";
->>>>>>> 92f9608d
 import { useActionState, useState } from "react";
 
 type Category = {
@@ -82,15 +77,10 @@
     state?.data?.dueDate ? new Date(state.data.dueDate) : undefined
   );
 
-<<<<<<< HEAD
-  const [releaseDate, setReleaseDate] = useState<Date | undefined>(
-    state?.data?.releaseDate ? new Date(state.data.releaseDate) : undefined
-=======
   const [dataReleaseDate, setDataReleaseDate] = useState<Date | undefined>(
     state?.data?.dataReleaseDate
       ? new Date(state.data.dataReleaseDate)
       : undefined
->>>>>>> 92f9608d
   );
 
   // Handler to change type and clear options if switching away from CATEGORICAL
@@ -201,10 +191,55 @@
             </div>
           </div>
 
-<<<<<<< HEAD
           {/* Forecast Configuration Section */}
           <div className="space-y-5">
-=======
+            <div className="space-y-2">
+              <h3 className="text-sm font-semibold text-foreground flex items-center gap-2">
+                <Settings className="h-4 w-4" />
+                Forecast Configuration
+              </h3>
+              <Separator />
+            </div>
+
+          {/* Type */}
+          <div className="space-y-2">
+            <Label htmlFor="type">
+              Forecast Type <span className="text-destructive">*</span>
+            </Label>
+            <Select
+              name="type"
+              value={selectedType}
+              onValueChange={(value) => handleTypeChange(value as ForecastType)}
+              disabled={isPending}
+            >
+              <SelectTrigger aria-invalid={!!state?.errors?.type}>
+                <SelectValue placeholder="Select forecast type" />
+              </SelectTrigger>
+              <SelectContent>
+                <SelectItem value={ForecastType.BINARY}>Binary</SelectItem>
+                <SelectItem value={ForecastType.CONTINUOUS}>
+                  Continuous
+                </SelectItem>
+                <SelectItem value={ForecastType.CATEGORICAL}>
+                  Categorical
+                </SelectItem>
+              </SelectContent>
+            </Select>
+            {state?.errors?.type && (
+              <p className="text-sm text-destructive">
+                {state.errors.type.join(", ")}
+              </p>
+            )}
+            <p className="text-sm text-muted-foreground">
+              {selectedType === ForecastType.BINARY &&
+                "Binary forecasts have true/false outcomes"}
+              {selectedType === ForecastType.CONTINUOUS &&
+                "Continuous forecasts accept numerical values"}
+              {selectedType === ForecastType.CATEGORICAL &&
+                "Categorical forecasts have predefined options"}
+            </p>
+          </div>
+
           {/* Data Type - Only for Continuous */}
           {selectedType === ForecastType.CONTINUOUS && (
             <div className="space-y-2">
@@ -273,62 +308,6 @@
               )}
             </div>
           )}
-
-          {/* Categorical Options */}
-          {selectedType === ForecastType.CATEGORICAL && (
->>>>>>> 92f9608d
-            <div className="space-y-2">
-              <h3 className="text-sm font-semibold text-foreground flex items-center gap-2">
-                <Settings className="h-4 w-4" />
-                Forecast Configuration
-              </h3>
-              <Separator />
-            </div>
-
-            {/* Type */}
-            <div className="space-y-2">
-              <Label htmlFor="type" className="text-sm font-medium">
-                Forecast Type <span className="text-destructive">*</span>
-              </Label>
-              <Select
-                name="type"
-                value={selectedType}
-                onValueChange={(value) =>
-                  handleTypeChange(value as ForecastType)
-                }
-                disabled={isPending}
-              >
-                <SelectTrigger
-                  aria-invalid={!!state?.errors?.type}
-                  className="text-sm"
-                >
-                  <SelectValue placeholder="Select forecast type" />
-                </SelectTrigger>
-                <SelectContent>
-                  <SelectItem value={ForecastType.BINARY}>Binary</SelectItem>
-                  <SelectItem value={ForecastType.CONTINUOUS}>
-                    Continuous
-                  </SelectItem>
-                  <SelectItem value={ForecastType.CATEGORICAL}>
-                    Categorical
-                  </SelectItem>
-                </SelectContent>
-              </Select>
-              {state?.errors?.type && (
-                <p className="text-sm text-destructive flex items-center gap-1.5">
-                  <AlertCircle className="h-3.5 w-3.5" />
-                  {state.errors.type.join(", ")}
-                </p>
-              )}
-              <div className="rounded-md bg-muted/50 p-3 text-sm text-muted-foreground">
-                {selectedType === ForecastType.BINARY &&
-                  "📊 Participants will predict True or False outcomes"}
-                {selectedType === ForecastType.CONTINUOUS &&
-                  "📈 Participants will provide numerical predictions"}
-                {selectedType === ForecastType.CATEGORICAL &&
-                  "📋 Participants will choose from predefined options"}
-              </div>
-            </div>
 
             {/* Categorical Options */}
             {selectedType === ForecastType.CATEGORICAL && (
@@ -445,33 +424,6 @@
               </p>
             </div>
 
-<<<<<<< HEAD
-            {/* Due Date */}
-            <div className="space-y-2">
-              <Label htmlFor="dueDate" className="text-sm font-medium">
-                Due Date & Time<span className="text-destructive">*</span>
-              </Label>
-              <DateTimePicker
-                date={dueDate}
-                onSelect={setDueDate}
-                placeholder="Select when this forecast is due"
-                disabled={isPending}
-              />
-              {/* Hidden input to submit the datetime value */}
-              <input
-                type="hidden"
-                name="dueDate"
-                value={dueDate ? dueDate.toISOString() : ""}
-              />
-              {state?.errors?.dueDate && (
-                <p className="text-sm text-destructive flex items-center gap-1.5">
-                  <AlertCircle className="h-3.5 w-3.5" />
-                  {state.errors.dueDate.join(", ")}
-                </p>
-              )}
-              <p className="text-xs text-muted-foreground">
-                When predictions close (must be before or same as release date)
-=======
           {/* Due Date */}
           <div className="space-y-2">
             <Label htmlFor="dueDate">
@@ -492,14 +444,10 @@
             {state?.errors?.dueDate && (
               <p className="text-sm text-destructive">
                 {state.errors.dueDate.join(", ")}
->>>>>>> 92f9608d
               </p>
-            </div>
-          </div>
-
-<<<<<<< HEAD
-          <Separator className="my-4" />
-=======
+            )}
+          </div>
+
           {/* Data Release Date */}
           <div className="space-y-2">
             <Label htmlFor="dataReleaseDate">Data Release Date & Time</Label>
@@ -525,7 +473,6 @@
               date)
             </p>
           </div>
->>>>>>> 92f9608d
 
           {/* Actions */}
           <div className="flex items-center justify-end gap-3 pt-2">
