--- conflicted
+++ resolved
@@ -26,7 +26,6 @@
 import { ChevronDown, ChevronsUpDown, ChevronUp, Trash2 } from "lucide-react";
 import { useRouter, useSearchParams } from "next/navigation";
 import { useCallback, useState } from "react";
-import OrgAdminDeleteUserDialog from "./OrgAdminDeleteUserDialog";
 import OrgAdminEditUserDialog from "./OrgAdminEditUserDialog";
 
 type OrgAdminUsersTableProps = {
@@ -149,15 +148,11 @@
     const { deleteUserAction } = await import(
       "@/app/(protected)/(org-admin)/users/actions"
     );
-<<<<<<< HEAD
-    return await deleteUserAction(userId);
-=======
     const result = await deleteUserAction(userId);
     if (result.success) {
       router.refresh();
     }
     return result;
->>>>>>> ac21a506
   };
 
   return (
@@ -249,19 +244,12 @@
                       {new Date(user.createdAt).toLocaleDateString()}
                     </TableCell>
                     <TableCell className="text-right">
-<<<<<<< HEAD
                       <div className="flex items-center justify-end gap-2">
-=======
-                      <div className="flex justify-end gap-2">
->>>>>>> ac21a506
                         <Button
                           variant="ghost"
                           size="sm"
                           onClick={() => setEditingUser(user)}
-<<<<<<< HEAD
                           className="cursor-pointer"
-=======
->>>>>>> ac21a506
                         >
                           Edit
                         </Button>
@@ -269,11 +257,7 @@
                           variant="ghost"
                           size="sm"
                           onClick={() => setDeletingUser(user)}
-<<<<<<< HEAD
                           className="text-destructive cursor-pointer hover:text-destructive hover:bg-destructive/10"
-=======
-                          className="text-destructive hover:text-destructive hover:bg-destructive/10"
->>>>>>> ac21a506
                         >
                           <Trash2 className="h-4 w-4" />
                         </Button>
@@ -305,21 +289,12 @@
 
       {/* Delete User Dialog */}
       {deletingUser && (
-<<<<<<< HEAD
         <DeleteUserDialog
           open={!!deletingUser}
           onOpenChange={(open) => !open && setDeletingUser(null)}
           userId={deletingUser.id}
           userName={deletingUser.name || "Unknown"}
           userEmail={deletingUser.email}
-=======
-        <OrgAdminDeleteUserDialog
-          userId={deletingUser.id}
-          userName={deletingUser.name}
-          userEmail={deletingUser.email}
-          open={!!deletingUser}
-          onOpenChange={(open) => !open && setDeletingUser(null)}
->>>>>>> ac21a506
           onDelete={handleDeleteUser}
         />
       )}
