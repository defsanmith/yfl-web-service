--- conflicted
+++ resolved
@@ -1,15 +1,12 @@
 import { auth } from "@/auth";
 import Router from "@/constants/router";
 import { Role } from "@/generated/prisma";
-<<<<<<< HEAD
 import prisma from "@/lib/prisma";
 import { getCategories } from "@/services/categories";
 import { getForecasts } from "@/services/forecasts";
 import { getOrganizationLeaderboardWithSort } from "@/services/leaderboard";
 import { getOrganizationById } from "@/services/organizations";
 import LeaderboardView from "@/views/leaderboard/LeaderboardView";
-=======
->>>>>>> 77599dbd
 import { redirect } from "next/navigation";
 
 type PageProps = {
@@ -33,7 +30,6 @@
     redirect(Router.SIGN_IN);
   }
 
-<<<<<<< HEAD
   const {
     sortBy = "accuracyRate",
     sortOrder = "desc",
@@ -45,9 +41,6 @@
     dateFrom,
     dateTo,
   } = await searchParams;
-=======
-  console.log("[ProtectedRootPage] session.user =", session.user);
->>>>>>> 77599dbd
 
   // Super Admin → their dashboard
   if (session.user.role === Role.SUPER_ADMIN) {
@@ -56,7 +49,6 @@
 
   // Org Admin → org admin dashboard
   if (session.user.role === Role.ORG_ADMIN) {
-<<<<<<< HEAD
     if (!session.user.organizationId) {
       redirect(Router.UNAUTHORIZED);
     }
@@ -153,11 +145,4 @@
       </section>
     </div>
   );
-=======
-    redirect(Router.DASHBOARD_ORG_ADMIN);
-  }
-
-  // Regular user → user dashboard view
-  redirect(Router.DASHBOARD_USER);
->>>>>>> 77599dbd
 }