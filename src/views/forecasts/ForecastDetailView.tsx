"use client";

import { deleteForecastAction as orgAdminDeleteAction } from "@/app/(protected)/(org-admin)/forecasts/[forecastId]/actions";
import { deleteForecastAction as superAdminDeleteAction } from "@/app/(protected)/(super-admin)/orgs/[orgId]/forecasts/[forecastId]/actions";
import EditForecastModal from "@/components/forecasts/EditForecastModal";
import SetActualValueDialog from "@/components/forecasts/SetActualValueDialog";
import { Badge } from "@/components/ui/badge";
import {
  Breadcrumb,
  BreadcrumbItem,
  BreadcrumbLink,
  BreadcrumbList,
  BreadcrumbPage,
  BreadcrumbSeparator,
} from "@/components/ui/breadcrumb";
import { Button } from "@/components/ui/button";
import { Card, CardContent, CardHeader, CardTitle } from "@/components/ui/card";
import {
  Dialog,
  DialogContent,
  DialogDescription,
  DialogFooter,
  DialogHeader,
  DialogTitle,
} from "@/components/ui/dialog";
import { Separator } from "@/components/ui/separator";
import Router from "@/constants/router";
import { DataType, Forecast, ForecastType } from "@/generated/prisma";
import { format } from "date-fns";
<<<<<<< HEAD
import {
  ArrowLeft,
  Building2,
  Calendar,
  CheckCircle2,
  Clock,
  Edit,
  FileText,
  Trash2,
} from "lucide-react";
=======
import { ArrowLeft, CheckCircle2, Edit, Trash2 } from "lucide-react";
>>>>>>> 92f9608d
import Link from "next/link";
import { useState } from "react";

type ForecastWithOrg = Forecast & {
  organization: {
    id: string;
    name: string;
  };
  category?: {
    id: string;
    name: string;
    color: string | null;
  } | null;
};

type ForecastDetailViewProps = {
  forecast: ForecastWithOrg;
  /** Whether this is for org admin context */
  isOrgAdmin?: boolean;
  /** Base path for forecast list (used for back button) */
  listPath?: string;
  /** Whether to show breadcrumbs (default: true for super admin, false for org admin) */
  showBreadcrumbs?: boolean;
  /** Available categories for the organization */
  categories?: Array<{
    id: string;
    name: string;
    color: string | null;
  }>;
};

const FORECAST_TYPE_LABELS: Record<ForecastType, string> = {
  BINARY: "Binary",
  CONTINUOUS: "Continuous",
  CATEGORICAL: "Categorical",
};

const FORECAST_TYPE_DESCRIPTIONS: Record<ForecastType, string> = {
  BINARY: "True/False outcomes",
  CONTINUOUS: "Numerical predictions",
  CATEGORICAL: "Multiple choice options",
};

const FORECAST_TYPE_COLORS: Record<
  ForecastType,
  "default" | "secondary" | "destructive" | "outline"
> = {
  BINARY: "default",
  CONTINUOUS: "secondary",
  CATEGORICAL: "outline",
};

const DATA_TYPE_LABELS: Record<DataType, string> = {
  NUMBER: "Number",
  CURRENCY: "Currency",
  PERCENT: "Percent",
  DECIMAL: "Decimal",
  INTEGER: "Integer",
};

export default function ForecastDetailView({
  forecast,
  isOrgAdmin = false,
  listPath,
  showBreadcrumbs = true,
  categories = [],
}: ForecastDetailViewProps) {
  const [showDeleteDialog, setShowDeleteDialog] = useState(false);
  const [showEditModal, setShowEditModal] = useState(false);
  const [showActualValueDialog, setShowActualValueDialog] = useState(false);
  const [isDeleting, setIsDeleting] = useState(false);

  // Determine the list path for back button
  const effectiveListPath =
    listPath || Router.organizationForecasts(forecast.organizationId);

  const handleDelete = async () => {
    setIsDeleting(true);
    if (isOrgAdmin) {
      await orgAdminDeleteAction(forecast.id);
    } else {
      await superAdminDeleteAction(forecast.organizationId, forecast.id);
    }
    // Redirect happens in the action
  };

  const options =
    forecast.type === ForecastType.CATEGORICAL && forecast.options
      ? (forecast.options as string[])
      : [];

  return (
    <>
      <div className="space-y-6">
        {/* Breadcrumb Navigation - only show for super admin */}
        {showBreadcrumbs && (
          <Breadcrumb>
            <BreadcrumbList>
              <BreadcrumbItem>
                <BreadcrumbLink href={Router.ORGANIZATIONS}>
                  Organizations
                </BreadcrumbLink>
              </BreadcrumbItem>
              <BreadcrumbSeparator />
              <BreadcrumbItem>
                <BreadcrumbLink
                  href={Router.organizationDetail(forecast.organizationId)}
                >
                  {forecast.organization.name}
                </BreadcrumbLink>
              </BreadcrumbItem>
              <BreadcrumbSeparator />
              <BreadcrumbItem>
                <BreadcrumbLink
                  href={Router.organizationForecasts(forecast.organizationId)}
                >
                  Forecasts
                </BreadcrumbLink>
              </BreadcrumbItem>
              <BreadcrumbSeparator />
              <BreadcrumbItem>
                <BreadcrumbPage>{forecast.title}</BreadcrumbPage>
              </BreadcrumbItem>
            </BreadcrumbList>
          </Breadcrumb>
        )}

        {/* Header */}
        <div className="flex flex-col gap-4">
          <div className="flex items-center gap-4">
            <Button variant="ghost" size="icon" asChild>
              <Link href={effectiveListPath}>
                <ArrowLeft className="h-4 w-4" />
              </Link>
            </Button>
            <div className="flex-1">
              <h1 className="text-3xl font-bold tracking-tight">
                {forecast.title}
              </h1>
              <div className="flex items-center gap-2 mt-2">
                <Badge
                  variant={FORECAST_TYPE_COLORS[forecast.type]}
                  className="text-xs"
                >
                  {FORECAST_TYPE_LABELS[forecast.type]}
                </Badge>
                <span className="text-sm text-muted-foreground">
                  · {FORECAST_TYPE_DESCRIPTIONS[forecast.type]}
                </span>
              </div>
            </div>
          </div>

          <div className="flex items-center gap-2">
            <Button
              variant="outline"
<<<<<<< HEAD
              size="lg"
              onClick={() => setShowEditModal(true)}
            >
=======
              onClick={() => setShowActualValueDialog(true)}
            >
              <CheckCircle2 className="mr-2 h-4 w-4" />
              {forecast.actualValue ? "Update" : "Set"} Actual Value
            </Button>
            <Button variant="outline" onClick={() => setShowEditModal(true)}>
>>>>>>> 92f9608d
              <Edit className="mr-2 h-4 w-4" />
              Edit Forecast
            </Button>
            <Button
              variant="destructive"
              size="lg"
              onClick={() => setShowDeleteDialog(true)}
            >
              <Trash2 className="mr-2 h-4 w-4" />
              Delete
            </Button>
          </div>
        </div>

        <Separator />

<<<<<<< HEAD
        {/* Main Content */}
        <div className="grid gap-6 lg:grid-cols-3">
          {/* Left Column - Main Details */}
          <div className="lg:col-span-2 space-y-6">
            {/* Description Card */}
            <Card>
              <CardHeader>
                <CardTitle className="flex items-center gap-2 text-lg">
                  <FileText className="h-5 w-5 text-muted-foreground" />
                  Description
                </CardTitle>
              </CardHeader>
              <CardContent>
                {forecast.description ? (
                  <p className="text-sm leading-relaxed whitespace-pre-wrap">
                    {forecast.description}
                  </p>
                ) : (
                  <p className="text-sm text-muted-foreground italic">
                    No description provided for this forecast.
                  </p>
                )}
              </CardContent>
            </Card>

            {/* Forecast Options Card */}
            {forecast.type === ForecastType.CATEGORICAL &&
              options.length > 0 && (
                <Card>
                  <CardHeader>
                    <CardTitle className="flex items-center gap-2 text-lg">
                      <CheckCircle2 className="h-5 w-5 text-muted-foreground" />
                      Categorical Options
                    </CardTitle>
                  </CardHeader>
                  <CardContent>
                    <div className="grid gap-2">
                      {options.map((option, index) => (
                        <div
                          key={index}
                          className="flex items-center gap-3 p-3 rounded-lg border bg-muted/30 hover:bg-muted/50 transition-colors"
                        >
                          <div className="flex items-center justify-center w-8 h-8 rounded-full bg-primary/10 text-primary font-semibold text-sm">
                            {index + 1}
                          </div>
                          <span className="text-sm font-medium">{option}</span>
                        </div>
                      ))}
                    </div>
                  </CardContent>
                </Card>
              )}

            {forecast.type === ForecastType.BINARY && (
              <Card>
                <CardHeader>
                  <CardTitle className="flex items-center gap-2 text-lg">
                    <CheckCircle2 className="h-5 w-5 text-muted-foreground" />
                    Binary Options
                  </CardTitle>
                </CardHeader>
                <CardContent>
                  <div className="grid gap-2">
                    <div className="flex items-center gap-3 p-3 rounded-lg border bg-green-50 dark:bg-green-950/20 border-green-200 dark:border-green-900">
                      <div className="h-3 w-3 rounded-full bg-green-500" />
                      <span className="text-sm font-medium">True</span>
                    </div>
                    <div className="flex items-center gap-3 p-3 rounded-lg border bg-red-50 dark:bg-red-950/20 border-red-200 dark:border-red-900">
                      <div className="h-3 w-3 rounded-full bg-red-500" />
                      <span className="text-sm font-medium">False</span>
                    </div>
                  </div>
                </CardContent>
              </Card>
            )}

            {forecast.type === ForecastType.CONTINUOUS && (
              <Card>
                <CardHeader>
                  <CardTitle className="flex items-center gap-2 text-lg">
                    <CheckCircle2 className="h-5 w-5 text-muted-foreground" />
                    Continuous Range
                  </CardTitle>
                </CardHeader>
                <CardContent>
                  <div className="p-4 rounded-lg border bg-muted/30">
                    <p className="text-sm text-muted-foreground">
                      📊 This forecast accepts any numerical value. Participants
                      can provide their predictions as numbers.
                    </p>
                  </div>
                </CardContent>
              </Card>
            )}
          </div>

          {/* Right Column - Metadata */}
          <div className="space-y-6">
            {/* Key Information Card */}
            <Card>
              <CardHeader>
                <CardTitle className="text-lg">Key Information</CardTitle>
              </CardHeader>
              <CardContent className="space-y-4">
                <div className="space-y-2">
                  <div className="flex items-center gap-2 text-muted-foreground text-xs font-medium uppercase tracking-wide">
                    <Calendar className="h-3.5 w-3.5" />
                    Due Date
                  </div>
                  <p className="text-lg font-semibold">
                    {format(new Date(forecast.dueDate), "MMMM d, yyyy")}
                  </p>
                  <p className="text-xs text-muted-foreground">
                    {format(new Date(forecast.dueDate), "EEEE 'at' h:mm a")}
                  </p>
                </div>

                <Separator />

                <div className="space-y-2">
                  <div className="flex items-center gap-2 text-muted-foreground text-xs font-medium uppercase tracking-wide">
                    <Calendar className="h-3.5 w-3.5" />
                    Release Date
                  </div>
                  <p className="text-lg font-semibold">
                    {format(new Date(forecast.releaseDate), "MMMM d, yyyy")}
                  </p>
                  <p className="text-xs text-muted-foreground">
                    {format(new Date(forecast.releaseDate), "EEEE 'at' h:mm a")}
                  </p>
                </div>

                <Separator />

                <div className="space-y-2">
                  <div className="flex items-center gap-2 text-muted-foreground text-xs font-medium uppercase tracking-wide">
                    <Building2 className="h-3.5 w-3.5" />
                    Organization
                  </div>
=======
              {forecast.type === ForecastType.CONTINUOUS &&
                forecast.dataType && (
                  <div>
                    <dt className="text-sm font-medium text-muted-foreground">
                      Data Type
                    </dt>
                    <dd className="mt-1">
                      <Badge variant="outline">
                        {DATA_TYPE_LABELS[forecast.dataType]}
                      </Badge>
                    </dd>
                  </div>
                )}

              {forecast.category && (
                <div>
                  <dt className="text-sm font-medium text-muted-foreground">
                    Category
                  </dt>
                  <dd className="mt-1 flex items-center gap-2">
                    {forecast.category.color && (
                      <div
                        className="h-3 w-3 rounded-full"
                        style={{ backgroundColor: forecast.category.color }}
                      />
                    )}
                    <span>{forecast.category.name}</span>
                  </dd>
                </div>
              )}

              <div>
                <dt className="text-sm font-medium text-muted-foreground">
                  Due Date
                </dt>
                <dd className="mt-1 text-lg font-semibold">
                  {format(
                    new Date(forecast.dueDate),
                    "MMMM d, yyyy 'at' h:mm a"
                  )}
                </dd>
              </div>

              {forecast.dataReleaseDate && (
                <div>
                  <dt className="text-sm font-medium text-muted-foreground">
                    Data Release Date
                  </dt>
                  <dd className="mt-1 text-lg font-semibold">
                    {format(
                      new Date(forecast.dataReleaseDate),
                      "MMMM d, yyyy 'at' h:mm a"
                    )}
                  </dd>
                </div>
              )}

              <div>
                <dt className="text-sm font-medium text-muted-foreground">
                  Organization
                </dt>
                <dd className="mt-1">
>>>>>>> 92f9608d
                  <Link
                    href={Router.organizationDetail(forecast.organization.id)}
                    className="text-sm font-medium text-primary hover:underline inline-block"
                  >
                    {forecast.organization.name}
                  </Link>
                </div>
              </CardContent>
            </Card>

            {/* Timeline Card */}
            <Card>
              <CardHeader>
                <CardTitle className="text-lg">Timeline</CardTitle>
              </CardHeader>
              <CardContent className="space-y-4">
                <div className="space-y-2">
                  <div className="flex items-center gap-2 text-muted-foreground text-xs font-medium uppercase tracking-wide">
                    <Clock className="h-3.5 w-3.5" />
                    Created
                  </div>
                  <p className="text-sm">
                    {format(new Date(forecast.createdAt), "MMM d, yyyy")}
                  </p>
                  <p className="text-xs text-muted-foreground">
                    at {format(new Date(forecast.createdAt), "h:mm a")}
                  </p>
                </div>

                <Separator />

                <div className="space-y-2">
                  <div className="flex items-center gap-2 text-muted-foreground text-xs font-medium uppercase tracking-wide">
                    <Clock className="h-3.5 w-3.5" />
                    Last Updated
                  </div>
                  <p className="text-sm">
                    {format(new Date(forecast.updatedAt), "MMM d, yyyy")}
                  </p>
                  <p className="text-xs text-muted-foreground">
                    at {format(new Date(forecast.updatedAt), "h:mm a")}
                  </p>
                </div>
              </CardContent>
            </Card>
          </div>
        </div>
<<<<<<< HEAD
=======

        {forecast.type === ForecastType.CATEGORICAL && options.length > 0 && (
          <Card>
            <CardHeader>
              <CardTitle>Categorical Options</CardTitle>
            </CardHeader>
            <CardContent>
              <ul className="space-y-2">
                {options.map((option, index) => (
                  <li key={index} className="flex items-center gap-2 text-sm">
                    <div className="h-2 w-2 rounded-full bg-primary" />
                    {option}
                  </li>
                ))}
              </ul>
            </CardContent>
          </Card>
        )}

        {forecast.type === ForecastType.BINARY && (
          <Card>
            <CardHeader>
              <CardTitle>Binary Options</CardTitle>
            </CardHeader>
            <CardContent>
              <ul className="space-y-2">
                <li className="flex items-center gap-2 text-sm">
                  <div className="h-2 w-2 rounded-full bg-green-500" />
                  True
                </li>
                <li className="flex items-center gap-2 text-sm">
                  <div className="h-2 w-2 rounded-full bg-red-500" />
                  False
                </li>
              </ul>
            </CardContent>
          </Card>
        )}

        {forecast.type === ForecastType.CONTINUOUS && (
          <Card>
            <CardHeader>
              <CardTitle>Continuous Values</CardTitle>
            </CardHeader>
            <CardContent>
              <p className="text-sm text-muted-foreground">
                This forecast accepts numerical values
                {forecast.dataType &&
                  ` (${DATA_TYPE_LABELS[forecast.dataType].toLowerCase()})`}
                .
              </p>
            </CardContent>
          </Card>
        )}
>>>>>>> 92f9608d
      </div>

      {/* Delete Confirmation Dialog */}
      <Dialog open={showDeleteDialog} onOpenChange={setShowDeleteDialog}>
        <DialogContent>
          <DialogHeader>
            <DialogTitle>Delete Forecast</DialogTitle>
            <DialogDescription>
              Are you sure you want to delete &quot;{forecast.title}&quot;? This
              action cannot be undone and will remove all associated
              predictions.
            </DialogDescription>
          </DialogHeader>
          <DialogFooter>
            <Button
              variant="outline"
              onClick={() => setShowDeleteDialog(false)}
              disabled={isDeleting}
            >
              Cancel
            </Button>
            <Button
              variant="destructive"
              onClick={handleDelete}
              disabled={isDeleting}
            >
              {isDeleting ? "Deleting..." : "Delete Forecast"}
            </Button>
          </DialogFooter>
        </DialogContent>
      </Dialog>

      {/* Edit Forecast Modal */}
      <EditForecastModal
        forecast={forecast}
        open={showEditModal}
        onOpenChange={setShowEditModal}
        isOrgAdmin={isOrgAdmin}
        categories={categories}
      />

      {/* Set Actual Value Dialog */}
      <SetActualValueDialog
        forecastId={forecast.id}
        organizationId={forecast.organizationId}
        forecastType={forecast.type}
        forecastTitle={forecast.title}
        currentActualValue={forecast.actualValue}
        dueDate={forecast.dueDate}
        dataReleaseDate={forecast.dataReleaseDate}
        open={showActualValueDialog}
        onOpenChange={setShowActualValueDialog}
        isOrgAdmin={isOrgAdmin}
      />
    </>
  );
}<|MERGE_RESOLUTION|>--- conflicted
+++ resolved
@@ -27,7 +27,6 @@
 import Router from "@/constants/router";
 import { DataType, Forecast, ForecastType } from "@/generated/prisma";
 import { format } from "date-fns";
-<<<<<<< HEAD
 import {
   ArrowLeft,
   Building2,
@@ -38,9 +37,6 @@
   FileText,
   Trash2,
 } from "lucide-react";
-=======
-import { ArrowLeft, CheckCircle2, Edit, Trash2 } from "lucide-react";
->>>>>>> 92f9608d
 import Link from "next/link";
 import { useState } from "react";
 
@@ -197,18 +193,12 @@
           <div className="flex items-center gap-2">
             <Button
               variant="outline"
-<<<<<<< HEAD
-              size="lg"
-              onClick={() => setShowEditModal(true)}
-            >
-=======
               onClick={() => setShowActualValueDialog(true)}
             >
               <CheckCircle2 className="mr-2 h-4 w-4" />
               {forecast.actualValue ? "Update" : "Set"} Actual Value
             </Button>
             <Button variant="outline" onClick={() => setShowEditModal(true)}>
->>>>>>> 92f9608d
               <Edit className="mr-2 h-4 w-4" />
               Edit Forecast
             </Button>
@@ -223,33 +213,135 @@
           </div>
         </div>
 
-        <Separator />
-
-<<<<<<< HEAD
-        {/* Main Content */}
-        <div className="grid gap-6 lg:grid-cols-3">
-          {/* Left Column - Main Details */}
-          <div className="lg:col-span-2 space-y-6">
-            {/* Description Card */}
-            <Card>
-              <CardHeader>
-                <CardTitle className="flex items-center gap-2 text-lg">
-                  <FileText className="h-5 w-5 text-muted-foreground" />
-                  Description
-                </CardTitle>
-              </CardHeader>
-              <CardContent>
-                {forecast.description ? (
-                  <p className="text-sm leading-relaxed whitespace-pre-wrap">
-                    {forecast.description}
-                  </p>
-                ) : (
-                  <p className="text-sm text-muted-foreground italic">
-                    No description provided for this forecast.
-                  </p>
+        <div className="grid gap-6 md:grid-cols-2">
+          <Card>
+            <CardHeader>
+              <CardTitle>Details</CardTitle>
+            </CardHeader>
+            <CardContent className="space-y-4">
+              <div>
+                <dt className="text-sm font-medium text-muted-foreground">
+                  Type
+                </dt>
+                <dd className="mt-1">
+                  <Badge variant={FORECAST_TYPE_COLORS[forecast.type]}>
+                    {FORECAST_TYPE_LABELS[forecast.type]}
+                  </Badge>
+                </dd>
+              </div>
+
+              {forecast.type === ForecastType.CONTINUOUS &&
+                forecast.dataType && (
+                  <div>
+                    <dt className="text-sm font-medium text-muted-foreground">
+                      Data Type
+                    </dt>
+                    <dd className="mt-1">
+                      <Badge variant="outline">
+                        {DATA_TYPE_LABELS[forecast.dataType]}
+                      </Badge>
+                    </dd>
+                  </div>
                 )}
-              </CardContent>
-            </Card>
+
+              {forecast.category && (
+                <div>
+                  <dt className="text-sm font-medium text-muted-foreground">
+                    Category
+                  </dt>
+                  <dd className="mt-1 flex items-center gap-2">
+                    {forecast.category.color && (
+                      <div
+                        className="h-3 w-3 rounded-full"
+                        style={{ backgroundColor: forecast.category.color }}
+                      />
+                    )}
+                    <span>{forecast.category.name}</span>
+                  </dd>
+                </div>
+              )}
+
+              <div>
+                <dt className="text-sm font-medium text-muted-foreground">
+                  Due Date
+                </dt>
+                <dd className="mt-1 text-lg font-semibold">
+                  {format(
+                    new Date(forecast.dueDate),
+                    "MMMM d, yyyy 'at' h:mm a"
+                  )}
+                </dd>
+              </div>
+
+              {forecast.dataReleaseDate && (
+                <div>
+                  <dt className="text-sm font-medium text-muted-foreground">
+                    Data Release Date
+                  </dt>
+                  <dd className="mt-1 text-lg font-semibold">
+                    {format(
+                      new Date(forecast.dataReleaseDate),
+                      "MMMM d, yyyy 'at' h:mm a"
+                    )}
+                  </dd>
+                </div>
+              )}
+
+              <div>
+                <dt className="text-sm font-medium text-muted-foreground">
+                  Organization
+                </dt>
+                <dd className="mt-1">
+                  <Link
+                    href={Router.organizationDetail(forecast.organization.id)}
+                    className="text-primary hover:underline"
+                  >
+                    {forecast.organization.name}
+                  </Link>
+                </dd>
+              </div>
+
+              <div>
+                <dt className="text-sm font-medium text-muted-foreground">
+                  Created
+                </dt>
+                <dd className="mt-1 text-sm">
+                  {format(
+                    new Date(forecast.createdAt),
+                    "MMM d, yyyy 'at' h:mm a"
+                  )}
+                </dd>
+              </div>
+
+              <div>
+                <dt className="text-sm font-medium text-muted-foreground">
+                  Last Updated
+                </dt>
+                <dd className="mt-1 text-sm">
+                  {format(
+                    new Date(forecast.updatedAt),
+                    "MMM d, yyyy 'at' h:mm a"
+                  )}
+                </dd>
+              </div>
+            </CardContent>
+          </Card>
+
+          <Card>
+            <CardHeader>
+              <CardTitle>Description</CardTitle>
+            </CardHeader>
+            <CardContent>
+              {forecast.description ? (
+                <p className="text-sm">{forecast.description}</p>
+              ) : (
+                <p className="text-sm text-muted-foreground">
+                  No description provided
+                </p>
+              )}
+            </CardContent>
+          </Card>
+        </div>
 
             {/* Forecast Options Card */}
             {forecast.type === ForecastType.CATEGORICAL &&
@@ -365,70 +457,6 @@
                     <Building2 className="h-3.5 w-3.5" />
                     Organization
                   </div>
-=======
-              {forecast.type === ForecastType.CONTINUOUS &&
-                forecast.dataType && (
-                  <div>
-                    <dt className="text-sm font-medium text-muted-foreground">
-                      Data Type
-                    </dt>
-                    <dd className="mt-1">
-                      <Badge variant="outline">
-                        {DATA_TYPE_LABELS[forecast.dataType]}
-                      </Badge>
-                    </dd>
-                  </div>
-                )}
-
-              {forecast.category && (
-                <div>
-                  <dt className="text-sm font-medium text-muted-foreground">
-                    Category
-                  </dt>
-                  <dd className="mt-1 flex items-center gap-2">
-                    {forecast.category.color && (
-                      <div
-                        className="h-3 w-3 rounded-full"
-                        style={{ backgroundColor: forecast.category.color }}
-                      />
-                    )}
-                    <span>{forecast.category.name}</span>
-                  </dd>
-                </div>
-              )}
-
-              <div>
-                <dt className="text-sm font-medium text-muted-foreground">
-                  Due Date
-                </dt>
-                <dd className="mt-1 text-lg font-semibold">
-                  {format(
-                    new Date(forecast.dueDate),
-                    "MMMM d, yyyy 'at' h:mm a"
-                  )}
-                </dd>
-              </div>
-
-              {forecast.dataReleaseDate && (
-                <div>
-                  <dt className="text-sm font-medium text-muted-foreground">
-                    Data Release Date
-                  </dt>
-                  <dd className="mt-1 text-lg font-semibold">
-                    {format(
-                      new Date(forecast.dataReleaseDate),
-                      "MMMM d, yyyy 'at' h:mm a"
-                    )}
-                  </dd>
-                </div>
-              )}
-
-              <div>
-                <dt className="text-sm font-medium text-muted-foreground">
-                  Organization
-                </dt>
-                <dd className="mt-1">
->>>>>>> 92f9608d
                   <Link
                     href={Router.organizationDetail(forecast.organization.id)}
                     className="text-sm font-medium text-primary hover:underline inline-block"
@@ -476,63 +504,6 @@
             </Card>
           </div>
         </div>
-<<<<<<< HEAD
-=======
-
-        {forecast.type === ForecastType.CATEGORICAL && options.length > 0 && (
-          <Card>
-            <CardHeader>
-              <CardTitle>Categorical Options</CardTitle>
-            </CardHeader>
-            <CardContent>
-              <ul className="space-y-2">
-                {options.map((option, index) => (
-                  <li key={index} className="flex items-center gap-2 text-sm">
-                    <div className="h-2 w-2 rounded-full bg-primary" />
-                    {option}
-                  </li>
-                ))}
-              </ul>
-            </CardContent>
-          </Card>
-        )}
-
-        {forecast.type === ForecastType.BINARY && (
-          <Card>
-            <CardHeader>
-              <CardTitle>Binary Options</CardTitle>
-            </CardHeader>
-            <CardContent>
-              <ul className="space-y-2">
-                <li className="flex items-center gap-2 text-sm">
-                  <div className="h-2 w-2 rounded-full bg-green-500" />
-                  True
-                </li>
-                <li className="flex items-center gap-2 text-sm">
-                  <div className="h-2 w-2 rounded-full bg-red-500" />
-                  False
-                </li>
-              </ul>
-            </CardContent>
-          </Card>
-        )}
-
-        {forecast.type === ForecastType.CONTINUOUS && (
-          <Card>
-            <CardHeader>
-              <CardTitle>Continuous Values</CardTitle>
-            </CardHeader>
-            <CardContent>
-              <p className="text-sm text-muted-foreground">
-                This forecast accepts numerical values
-                {forecast.dataType &&
-                  ` (${DATA_TYPE_LABELS[forecast.dataType].toLowerCase()})`}
-                .
-              </p>
-            </CardContent>
-          </Card>
-        )}
->>>>>>> 92f9608d
       </div>
 
       {/* Delete Confirmation Dialog */}
